{
  "name": "vscode-rsp-ui",
  "displayName": "Remote Server Protocol UI",
  "description": "Provides a unified UI to interact with runtimes and servers managed over the RSP protocol.",
  "version": "0.20.0",
  "license": "SEE LICENSE IN LICENSE",
  "publisher": "redhat",
  "author": "Red Hat",
  "preview": true,
  "repository": {
    "type": "git",
    "url": "https://github.com/redhat-developer/vscode-rsp-ui.git"
  },
  "bugs": "https://github.com/redhat-developer/vscode-rsp-ui/issues/",
  "engines": {
    "vscode": "^1.25.0"
  },
  "categories": [
    "Other"
  ],
  "keywords": [
    "server",
    "runtimes",
    "adapters",
    "RSP"
  ],
  "icon": "images/rsp_ui_icon.png",
  "activationEvents": [
    "onCommand:server.createServer",
    "onCommand:server.addLocation",
    "onCommand:server.downloadRuntime",
    "onCommand:server.startRSP",
    "onCommand:server.stopRSP",
    "onCommand:server.terminateRSP",
    "onCommand:server.start",
    "onCommand:server.debug",
    "onCommand:server.stop",
    "onCommand:server.terminate",
    "onCommand:server.restart",
    "onCommand:server.restartDebug",
    "onCommand:server.remove",
    "onCommand:server.output",
    "onCommand:server.add",
<<<<<<< HEAD
    "onCommand:server.publish",
    "onCommand:server.actions",
=======
    "onCommand:server.publishFull",
    "onCommand:server.publishIncremental",
>>>>>>> fb2eca2e
    "onView:servers",
    "onLanguage:plaintext"
  ],
  "main": "./out/src/extension",
  "contributes": {
    "commands": [
      {
        "command": "server.createServer",
        "title": "Create New Server...",
        "icon": "resources/dark/new-server.svg",
        "category": "Servers"
      },
      {
        "command": "server.addLocation",
        "title": "Add Local Server...",
        "icon": "resources/dark/add-location.svg",
        "category": "Servers"
      },
      {
        "command": "server.downloadRuntime",
        "title": "Download Server...",
        "category": "Servers"
      },
      {
        "command": "server.startRSP",
        "title": "Start RSP Provider",
        "category": "Servers"
      },
      {
        "command": "server.stopRSP",
        "title": "Stop RSP Provider",
        "category": "Servers"
      },
      {
        "command": "server.terminateRSP",
        "title": "Terminate RSP Provider",
        "category": "Servers"
      },
      {
        "command": "server.start",
        "title": "Start Server",
        "category": "Servers"
      },
      {
        "command": "server.debug",
        "title": "Debug Server",
        "category": "Servers"
      },
      {
        "command": "server.stop",
        "title": "Stop Server",
        "category": "Servers"
      },
      {
        "command": "server.terminate",
        "title": "Terminate Server",
        "category": "Servers"
      },
      {
        "command": "server.restart",
        "title": "Restart in Run Mode",
        "category": "Servers"
      },
      {
        "command": "server.restartDebug",
        "title": "Restart in Debug Mode",
        "category": "Servers"
      },
      {
        "command": "server.remove",
        "title": "Remove Server",
        "category": "Servers"
      },
      {
        "command": "server.output",
        "title": "Show Output Channel",
        "category": "Servers"
      },
      {
        "command": "server.addDeployment",
        "title": "Add Deployment to Server",
        "category": "Servers"
      },
      {
        "command": "server.removeDeployment",
        "title": "Remove Deployment from Server",
        "category": "Servers"
      },
      {
        "command": "server.publishIncremental",
        "title": "Publish Server (Incremental)",
        "category": "Servers"
      },
      {
        "command": "server.publishFull",
        "title": "Publish Server (Full)",
        "category": "Servers"
      },
      {
        "command": "server.actions",
        "title": "Server Actions...",
        "category": "Servers"
      },
      {
        "command": "server.editServer",
        "title": "Edit Server",
        "category": "Servers"
      }
    ],
    "views": {
      "explorer": [
        {
          "id": "servers",
          "name": "Servers"
        }
      ]
    },
    "menus": {
      "view/title": [
        {
          "command": "server.createServer",
          "when": "view == servers",
          "group": "navigation"
        }
      ],
      "view/item/context": [
        {
          "command": "server.startRSP",
          "when": "view == servers && viewItem =~ '/^(RSPUnknown|RSPStopped)/'",
          "group": "0_server-rspstartstop@1"
        },
        {
          "command": "server.stopRSP",
          "when": "view == servers && viewItem =~ '/^(RSPStarted)/'",
          "group": "0_server-rspstartstop@2"
        },
        {
          "command": "server.terminateRSP",
          "when": "view == servers && viewItem =~ '/^(RSPStarted|RSPStarting|RSPStopping)/'",
          "group": "0_server-rspstartstop@2"
        },
        {
          "command": "server.createServer",
          "when": "view == servers && viewItem =~ '/^(RSPStarted)/'",
          "group": "0_server-rspstartstop@3"
        },
        {
          "command": "server.start",
          "when": "view == servers && viewItem =~ '/^Stopped/'",
          "group": "1_server-startstop@1"
        },
        {
          "command": "server.debug",
          "when": "view == servers && viewItem =~ '/^Stopped/'",
          "group": "1_server-startstop@2"
        },
        {
          "command": "server.stop",
          "when": "view == servers && viewItem =~ '/^(Started|Debugging)/'",
          "group": "1_server-startstop@3"
        },
        {
          "command": "server.restart",
          "when": "view == servers && viewItem =~ '/^(Started|Debugging)/'",
          "group": "1_server-startstop@4"
        },
        {
          "command": "server.restartDebug",
          "when": "view == servers && viewItem =~ '/^(Started|Debugging)/'",
          "group": "1_server-startstop@5"
        },
        {
          "command": "server.terminate",
          "when": "view == servers && viewItem =~ /^(Starting|Stopping)/",
          "group": "1_server-startstop@6"
        },
        {
          "command": "server.remove",
          "when": "view == servers && viewItem =~ '/^Stopped/'",
          "group": "2_server-remove@1"
        },
        {
          "command": "server.publishIncremental",
          "when": "view == servers && viewItem =~ /^(Starting|Started|Debugging|Stopping|Stopped|Unknown)/",
          "group": "3_server-deployments@6"
        },
        {
          "command": "server.publishFull",
          "when": "view == servers && viewItem =~ /^(Starting|Started|Debugging|Stopping|Stopped|Unknown)/",
          "group": "3_server-deployments@7"
        },
        {
          "command": "server.addDeployment",
          "when": "view == servers && viewItem =~ /^(Starting|Started|Debugging|Stopping|Stopped|^Unknown)/",
          "group": "3_server-deployments@1"
        },
        {
          "command": "server.removeDeployment",
          "when": "view == servers && viewItem =~ /^(Synchronized|Publish Required|Unknown)/",
          "group": "3_server-deployments@2"
        },
        {
          "command": "server.output",
          "when": "view == servers && viewItem =~ '/^(Starting|Started|Debugging|Stopping|Stopped)/'",
          "group": "4_server-status@1"
        },
        {
          "command": "server.downloadRuntime",
          "when": "view == servers && !viewItem",
          "group": "5_rsp@1"
        },
        {
          "command": "server.addLocation",
          "when": "view == servers && !viewItem",
          "group": "5_rsp@2"
        },
        {
          "command": "server.actions",
          "when": "view == servers && viewItem =~ /^(Starting|Started|Debugging|Stopping|Stopped|Unknown)/'",
          "group": "6_server-info@1"
<<<<<<< HEAD
        },
        {
          "command": "server.editServer",
          "when": "view == servers && viewItem =~ /^(Starting|Started|Debugging|Stopping|Stopped|Unknown)/'",
          "group": "6_server-info@2"
        },
        {
          "command": "server.infoServer",
          "when": "view == servers && viewItem =~ /^(Starting|Started|Debugging|Stopping|Stopped|Unknown)/'",
          "group": "6_server-info@3"
=======
>>>>>>> fb2eca2e
        }
      ]
    },
    "configuration": {
      "type": "object",
      "title": "Servers View",
      "properties": {
        "vscodeAdapters.showChannelOnServerOutput": {
          "type": "boolean",
          "default": true,
          "description": "Show Server's output channel when new text added to output stream."
        },
        "java.home": {
          "type": [
            "string",
            "null"
          ],
          "default": null,
          "description": "Specifies the path to a JDK (version 8 or newer) which will be used to launch the Runtime Server Protocol (RSP) Server, as well as be the default java to launch any Java-based runtimes that the RSP will control.\nOn Windows, backslashes must be escaped, i.e.\n\"java.home\":\"C:\\\\Program Files\\\\Java\\\\jdk1.8.0_161\"",
          "scope": "window"
        },
        "rsp-ui.enableStartServerOnActivation": {
          "type": "array",
          "items": {
            "type": "object",
            "title": "List RSP Servers",
            "properties": {
              "id": {
                "type": "string",
                "description": "Id external RSP Provider"
              },
              "name": {
                "type": "string",
                "description": "Name of external RSP Provider (as seen in Tree View)"
              },
              "startOnActivation": {
                "type": "boolean",
                "description": "Enable automatic start of RSP Server during activation"
              }
            }
          },
          "description": "Specifies which RSP Server have to be automatically started during activation. If option is disabled, user will have to manually start the RSP Server through command palette or context menu"
        }
      }
    }
  },
  "scripts": {
    "vscode:prepublish": "npm run compile",
    "compile": "tsc -p ./",
    "watch": "tsc -watch -p ./",
    "postinstall": "node ./node_modules/vscode/bin/install",
    "test": "npm run compile && node ./node_modules/vscode/bin/test",
    "update-deps": "node_modules/.bin/ncu --upgrade --loglevel verbose --packageFile package.json && npm update",
    "coverage:upload": "codecov -f coverage/coverage-final.json",
    "build": "npm run compile"
  },
  "devDependencies": {
    "@types/glob": "^7.1.1",
    "@types/mocha": "^5.2.6",
    "@types/node": "^10.7.1",
    "@types/sinon": "^5.0.2",
    "chai": "^4.1.2",
    "chai-as-promised": "^7.1.1",
    "codecov": "^3.3.0",
    "decache": "^4.5.1",
    "glob": "^7.1.3",
    "istanbul": "^0.4.5",
    "mocha": "^5.2.0",
    "mocha-jenkins-reporter": "^0.4.1",
    "remap-istanbul": "^0.13.0",
    "sinon": "^6.3.4",
    "sinon-chai": "^3.2.0",
    "tslint": "^5.16.0",
    "tslint-eslint-rules": "^5.4.0",
    "typescript": "^3.4.5",
    "vscode": "^1.1.33"
  },
  "dependencies": {
    "path": "0.12.7",
    "rsp-client": "^0.20.0",
    "tmp": "^0.1.0",
    "vscode-server-connector-api": "0.1.5"
  }
}<|MERGE_RESOLUTION|>--- conflicted
+++ resolved
@@ -41,13 +41,9 @@
     "onCommand:server.remove",
     "onCommand:server.output",
     "onCommand:server.add",
-<<<<<<< HEAD
-    "onCommand:server.publish",
-    "onCommand:server.actions",
-=======
     "onCommand:server.publishFull",
     "onCommand:server.publishIncremental",
->>>>>>> fb2eca2e
+    "onCommand:server.actions",
     "onView:servers",
     "onLanguage:plaintext"
   ],
@@ -268,19 +264,11 @@
           "command": "server.actions",
           "when": "view == servers && viewItem =~ /^(Starting|Started|Debugging|Stopping|Stopped|Unknown)/'",
           "group": "6_server-info@1"
-<<<<<<< HEAD
         },
         {
           "command": "server.editServer",
           "when": "view == servers && viewItem =~ /^(Starting|Started|Debugging|Stopping|Stopped|Unknown)/'",
           "group": "6_server-info@2"
-        },
-        {
-          "command": "server.infoServer",
-          "when": "view == servers && viewItem =~ /^(Starting|Started|Debugging|Stopping|Stopped|Unknown)/'",
-          "group": "6_server-info@3"
-=======
->>>>>>> fb2eca2e
         }
       ]
     },
