'use strict';
// The module 'vscode' contains the VS Code extensibility API
// Import the module and reference it with the alias vscode in your code below
import * as vscode from 'vscode';
import { ServersViewTreeDataProvider } from './serverExplorer';
import * as server from './server';
import { SSPClient } from 'ssp-client';

const client = new SSPClient('localhost', 27511);

// this method is called when your extension is activated
// your extension is activated the very first time the command is executed
export function activate(context: vscode.ExtensionContext) {
    let serversData: ServersViewTreeDataProvider;
<<<<<<< HEAD
=======
    let selectedServerType: any;
    let selectedServerId: string;
>>>>>>> 8852de02
    const startPromise = server.start(context).then(async connInfo => {

        await client.connect();
        client.onServerAdded(handle => {
            serversData.insertServer(handle);
        });

        client.onServerRemoved(handle => {
            serversData.removeServer(handle);
        });

        client.onServerStateChange(event => {
            serversData.updateServer(event);
        });

        client.onServerOutputAppended(event => {
            serversData.addServerOutput(event);
        });

        serversData = new ServersViewTreeDataProvider(client);
        vscode.window.registerTreeDataProvider('servers', serversData);
        vscode.commands.registerCommand('server.start', async context => {
            if (context === undefined) {
                const serverId: any = await vscode.window.showQuickPick(serversData.servers.map((server: any) => ({label: server.id})), {placeHolder: 'Select runtime/server to start'});
                if (serversData.serverStatus.get(serverId.label) === 4) {
                    selectedServerType = serversData.servers.find(s => s.id === serverId.label).type;
                    selectedServerId = serverId.label;
                } else {
                    vscode.window.showInformationMessage('The server has to be in stopped state to start it!!');
                }
            } else {
                selectedServerType = context.type;
                selectedServerId = context.id;
            }

            client.startServerAsync({
                params: {
                    serverType: selectedServerType.id,
                    id: selectedServerId,
                    attributes: new Map<string, any>()
                },
                mode: 'run'
            });
        });

        vscode.commands.registerCommand('server.stop', async context => {
            if (context === undefined) {
                const serverId: any = await vscode.window.showQuickPick(serversData.servers.map((server: any) => ({label: server.id})), {placeHolder: 'Select runtime/server to stop'});
                if (serversData.serverStatus.get(serverId.label) === 2) {
                    client.stopServerAsync({id: serverId.label, force: true});
                } else {
                    vscode.window.showInformationMessage('The server is already in stopped state !!');
                }
            } else {
                client.stopServerAsync({id: context.id, force: true});
            }
        });

        vscode.commands.registerCommand('server.remove', async context => {
            if (context === undefined) {
                const serverId: any = await vscode.window.showQuickPick(serversData.servers.map((server: any) => ({label: server.id})), {placeHolder: 'Select runtime/server to remove'});
                if (serversData.serverStatus.get(serverId.label) === 4) {
                    selectedServerType = serversData.servers.find(s => s.id === serverId.label).type;
                    client.deleteServerAsync({id: serverId.label, type: selectedServerType});
                } else {
                    vscode.window.showInformationMessage('Please stop the server and then remove it !!');
                }
            } else {
                client.deleteServerAsync({id: context.id, type: context.type});
            }
        });

        vscode.commands.registerCommand('server.output', async context => {
            if (context === undefined) {
                const serverId: any = await vscode.window.showQuickPick(serversData.servers.map((server: any) => ({label: server.id})), {placeHolder: 'Select runtime/server to show ouput channel'});
                serversData.showOutput(serversData.servers.find(s => s.id === serverId.label));
            } else {
                serversData.showOutput(context);
            }
        });

        vscode.commands.registerCommand('servers.addLocation', () => {
            if (serversData) {
                serversData.addLocation();
            } else {
                vscode.window.showInformationMessage('Stack Protocol Server is starting, please try again later!');
            }
        });

        return connInfo;
    });

    return {
        start: startPromise,
        server: server
    };
}

// this method is called when your extension is deactivated
export function deactivate() {
}<|MERGE_RESOLUTION|>--- conflicted
+++ resolved
@@ -12,11 +12,8 @@
 // your extension is activated the very first time the command is executed
 export function activate(context: vscode.ExtensionContext) {
     let serversData: ServersViewTreeDataProvider;
-<<<<<<< HEAD
-=======
     let selectedServerType: any;
     let selectedServerId: string;
->>>>>>> 8852de02
     const startPromise = server.start(context).then(async connInfo => {
 
         await client.connect();
